#!/usr/bin/env python
# -*- coding: utf-8 -*-
"""
Created on Thu Oct 22 13:22:26 2015

@author: agiovann
"""

from builtins import map
from builtins import zip
from builtins import str
from builtins import range

import cv2
import json
import logging
import matplotlib.pyplot as pl
import matplotlib.patches as mpatches
import numpy as np
import os
from past.utils import old_div
from scipy.ndimage.filters import gaussian_filter
from scipy.ndimage import label, center_of_mass
from skimage.morphology import remove_small_objects, remove_small_holes, dilation, closing
import scipy
from scipy import ndimage as ndi
from scipy.optimize import linear_sum_assignment
import shutil
from skimage.filters import sobel
from skimage.morphology import watershed
from skimage.draw import polygon
import tempfile
import time
from typing import Any, Dict, List, Optional, Tuple
import zipfile

from ..motion_correction import tile_and_correct

try:
    cv2.setNumThreads(0)
except:
    pass


def com(A: np.ndarray, d1: int, d2: int, d3: Optional[int] = None) -> np.array:
    """Calculation of the center of mass for spatial components

     Args:
         A:   np.ndarray
              matrix of spatial components (d x K)

         d1:  int
              number of pixels in x-direction

         d2:  int
              number of pixels in y-direction

         d3:  int
              number of pixels in z-direction

     Returns:
         cm:  np.ndarray
              center of mass for spatial components (K x 2 or 3)
    """

    if 'csc_matrix' not in str(type(A)):
        A = scipy.sparse.csc_matrix(A)

    if d3 is None:
        Coor = np.matrix([np.outer(np.ones(d2), np.arange(d1)).ravel(),
                          np.outer(np.arange(d2), np.ones(d1)).ravel()],
                         dtype=A.dtype)
    else:
        Coor = np.matrix([
            np.outer(np.ones(d3),
                     np.outer(np.ones(d2), np.arange(d1)).ravel()).ravel(),
            np.outer(np.ones(d3),
                     np.outer(np.arange(d2), np.ones(d1)).ravel()).ravel(),
            np.outer(np.arange(d3),
                     np.outer(np.ones(d2), np.ones(d1)).ravel()).ravel()
        ],
                         dtype=A.dtype)

    cm = (Coor * A / A.sum(axis=0)).T
    return np.array(cm)


def extract_binary_masks_from_structural_channel(Y,
                                                 min_area_size: int = 30,
                                                 min_hole_size: int = 15,
                                                 gSig: int = 5,
                                                 expand_method: str = 'closing',
                                                 selem: np.array = np.ones((3, 3))) -> Tuple[np.ndarray, np.array]:
    """Extract binary masks by using adaptive thresholding on a structural channel

    Args:
        Y:                  caiman movie object
                            movie of the structural channel (assumed motion corrected)

        min_area_size:      int
                            ignore components with smaller size

        min_hole_size:      int
                            fill in holes up to that size (donuts)

        gSig:               int
                            average radius of cell

        expand_method:      string
                            method to expand binary masks (morphological closing or dilation)

        selem:              np.array
                            morphological element with which to expand binary masks

    Returns:
        A:                  sparse column format matrix
                            matrix of binary masks to be used for CNMF seeding

        mR:                 np.array
                            mean image used to detect cell boundaries
    """

    mR = Y.mean(axis=0) if Y.ndim == 3 else Y
    img = cv2.blur(mR, (gSig, gSig))
    img = (img - np.min(img)) / (np.max(img) - np.min(img)) * 255.
    img = img.astype(np.uint8)

    th = cv2.adaptiveThreshold(img, np.max(img), cv2.ADAPTIVE_THRESH_GAUSSIAN_C, cv2.THRESH_BINARY, gSig, 0)
    th = remove_small_holes(th > 0, area_threshold=min_hole_size)
    th = remove_small_objects(th, min_size=min_area_size)
    areas = label(th)

    A = np.zeros((np.prod(th.shape), areas[1]), dtype=bool)

    for i in range(areas[1]):
        temp = (areas[0] == i + 1)
        if expand_method == 'dilation':
            temp = dilation(temp, selem=selem)
        elif expand_method == 'closing':
            temp = closing(temp, selem=selem)

        A[:, i] = temp.flatten('F')

    return A, mR


def mask_to_2d(mask):
    # todo todocument
    if mask.ndim > 2:
        _, d1, d2 = np.shape(mask)
        dims = d1, d2
        return scipy.sparse.coo_matrix(np.reshape(mask[:].transpose([1, 2, 0]), (
            np.prod(dims),
            -1,
        ), order='F'))
    else:
        dims = np.shape(mask)
        return scipy.sparse.coo_matrix(np.reshape(mask, (
            np.prod(dims),
            -1,
        ), order='F'))


def get_distance_from_A(masks_gt, masks_comp, min_dist=10) -> List:
    # todo todocument

    _, d1, d2 = np.shape(masks_gt)
    dims = d1, d2
    A_ben = scipy.sparse.csc_matrix(np.reshape(masks_gt[:].transpose([1, 2, 0]), (
        np.prod(dims),
        -1,
    ), order='F'))
    A_cnmf = scipy.sparse.csc_matrix(np.reshape(masks_comp[:].transpose([1, 2, 0]), (
        np.prod(dims),
        -1,
    ), order='F'))

    cm_ben = [scipy.ndimage.center_of_mass(mm) for mm in masks_gt]
    cm_cnmf = [scipy.ndimage.center_of_mass(mm) for mm in masks_comp]

    return distance_masks([A_ben, A_cnmf], [cm_ben, cm_cnmf], min_dist)


def nf_match_neurons_in_binary_masks(masks_gt,
                                     masks_comp,
                                     thresh_cost=.7,
                                     min_dist=10,
                                     print_assignment=False,
                                     plot_results=False,
                                     Cn=None,
                                     labels=['Session 1', 'Session 2'],
                                     cmap='gray',
                                     D=None,
                                     enclosed_thr=None):
    """
    Match neurons expressed as binary masks. Uses Hungarian matching algorithm

    Args:
        masks_gt: bool ndarray  components x d1 x d2
            ground truth masks

        masks_comp: bool ndarray  components x d1 x d2
            mask to compare to

        thresh_cost: double
            max cost accepted

        min_dist: min distance between cm

        print_assignment:
            for hungarian algorithm

        plot_results: bool

        Cn:
            correlation image or median

        D: list of ndarrays
            list of distances matrices

        enclosed_thr: float
            if not None set distance to at most the specified value when ground truth is a subset of inferred

    Returns:
        idx_tp_1:
            indices true pos ground truth mask

        idx_tp_2:
            indices true pos comp

        idx_fn_1:
            indices false neg

        idx_fp_2:
            indices false pos

    """

    _, d1, d2 = np.shape(masks_gt)
    dims = d1, d2

    # transpose to have a sparse list of components, then reshaping it to have a 1D matrix red in the Fortran style
    A_ben = scipy.sparse.csc_matrix(np.reshape(masks_gt[:].transpose([1, 2, 0]), (
        np.prod(dims),
        -1,
    ), order='F'))
    A_cnmf = scipy.sparse.csc_matrix(np.reshape(masks_comp[:].transpose([1, 2, 0]), (
        np.prod(dims),
        -1,
    ), order='F'))

    # have the center of mass of each element of the two masks
    cm_ben = [scipy.ndimage.center_of_mass(mm) for mm in masks_gt]
    cm_cnmf = [scipy.ndimage.center_of_mass(mm) for mm in masks_comp]

    if D is None:
        #% find distances and matches
        # find the distance between each masks
        D = distance_masks([A_ben, A_cnmf], [cm_ben, cm_cnmf], min_dist, enclosed_thr=enclosed_thr)
        level = 0.98
    else:
        level = .98

    matches, costs = find_matches(D, print_assignment=print_assignment)
    matches = matches[0]
    costs = costs[0]

    #%% compute precision and recall
    TP = np.sum(np.array(costs) < thresh_cost) * 1.
    FN = np.shape(masks_gt)[0] - TP
    FP = np.shape(masks_comp)[0] - TP
    TN = 0

    performance = dict()
    performance['recall'] = old_div(TP, (TP + FN))
    performance['precision'] = old_div(TP, (TP + FP))
    performance['accuracy'] = old_div((TP + TN), (TP + FP + FN + TN))
    performance['f1_score'] = 2 * TP / (2 * TP + FP + FN)
    logging.debug(performance)
    #%%
    idx_tp = np.where(np.array(costs) < thresh_cost)[0]
    idx_tp_ben = matches[0][idx_tp]    # ground truth
    idx_tp_cnmf = matches[1][idx_tp]   # algorithm - comp

    idx_fn = np.setdiff1d(list(range(np.shape(masks_gt)[0])), matches[0][idx_tp])

    idx_fp = np.setdiff1d(list(range(np.shape(masks_comp)[0])), matches[1][idx_tp])

    idx_fp_cnmf = idx_fp

    idx_tp_gt, idx_tp_comp, idx_fn_gt, idx_fp_comp = idx_tp_ben, idx_tp_cnmf, idx_fn, idx_fp_cnmf

    if plot_results:
        try:   # Plotting function
            pl.rcParams['pdf.fonttype'] = 42
            font = {'family': 'Myriad Pro', 'weight': 'regular', 'size': 10}
            pl.rc('font', **font)
            lp, hp = np.nanpercentile(Cn, [5, 99])
            ses_1 = mpatches.Patch(color='red', label=labels[0])
            ses_2 = mpatches.Patch(color='yellow', label=labels[1])
            pl.subplot(1, 2, 1)
            pl.imshow(Cn, vmin=lp, vmax=hp, cmap=cmap)
<<<<<<< HEAD
            [pl.contour(norm_nrg(mm), levels=[level], colors='y', linewidths=1)
             for mm in masks_comp[idx_tp_comp]]
            [pl.contour(norm_nrg(mm), levels=[level], colors='r',
                        linewidths=1) for mm in masks_gt[idx_tp_gt]]
=======
            [pl.contour(norm_nrg(mm), levels=[level], colors='w', linewidths=1) for mm in masks_comp[idx_tp_comp]]
            [pl.contour(norm_nrg(mm), levels=[level], colors='r', linewidths=1) for mm in masks_gt[idx_tp_gt]]
>>>>>>> 7148a1c5
            if labels is None:
                pl.title('MATCHES')
            else:
                pl.title('MATCHES: ' + labels[1] + '(w), ' + labels[0] + '(r)')
            pl.legend(handles=[ses_1, ses_2])
            pl.show()
            pl.axis('off')
            pl.subplot(1, 2, 2)
            pl.imshow(Cn, vmin=lp, vmax=hp, cmap=cmap)
<<<<<<< HEAD
            [pl.contour(norm_nrg(mm), levels=[level], colors='y', linewidths=1)
             for mm in masks_comp[idx_fp_comp]]
            [pl.contour(norm_nrg(mm), levels=[level], colors='r',
                        linewidths=1) for mm in masks_gt[idx_fn_gt]]
=======
            [pl.contour(norm_nrg(mm), levels=[level], colors='w', linewidths=1) for mm in masks_comp[idx_fp_comp]]
            [pl.contour(norm_nrg(mm), levels=[level], colors='r', linewidths=1) for mm in masks_gt[idx_fn_gt]]
>>>>>>> 7148a1c5
            if labels is None:
                pl.title('FALSE POSITIVE (w), FALSE NEGATIVE (r)')
            else:
                pl.title(labels[1] + '(w), ' + labels[0] + '(r)')
            pl.legend(handles=[ses_1, ses_2])
            pl.show()
            pl.axis('off')
        except Exception as e:
            logging.warning("not able to plot precision recall: graphics failure")
            logging.warning(e)
    return idx_tp_gt, idx_tp_comp, idx_fn_gt, idx_fp_comp, performance


def register_ROIs(A1,
                  A2,
                  dims,
                  template1=None,
                  template2=None,
                  align_flag=True,
                  D=None,
                  max_thr=0,
                  use_opt_flow=True,
                  thresh_cost=.7,
                  max_dist=10,
                  enclosed_thr=None,
                  print_assignment=False,
                  plot_results=False,
                  Cn=None,
                  cmap='viridis'):
    """
    Register ROIs across different sessions using an intersection over union 
    metric and the Hungarian algorithm for optimal matching

    Args:
        A1: ndarray or csc_matrix  # pixels x # of components
            ROIs from session 1

        A2: ndarray or csc_matrix  # pixels x # of components
            ROIs from session 2

        dims: list or tuple
            dimensionality of the FOV

        template1: ndarray dims
            template from session 1

        template2: ndarray dims
            template from session 2

        align_flag: bool
            align the templates before matching

        D: ndarray
            matrix of distances in the event they are pre-computed

        max_thr: scalar
            max threshold parameter before binarization    

        use_opt_flow: bool
            use dense optical flow to align templates

        thresh_cost: scalar
            maximum distance considered

        max_dist: scalar
            max distance between centroids

        enclosed_thr: float
            if not None set distance to at most the specified value when ground 
            truth is a subset of inferred

        print_assignment: bool
            print pairs of matched ROIs

        plot_results: bool
            create a plot of matches and mismatches

        Cn: ndarray
            background image for plotting purposes

        cmap: string
            colormap for background image

    Returns:
        matched_ROIs1: list
            indices of matched ROIs from session 1

        matched_ROIs2: list
            indices of matched ROIs from session 2

        non_matched1: list
            indices of non-matched ROIs from session 1

        non_matched2: list
            indices of non-matched ROIs from session 2

        performance:  list
            (precision, recall, accuracy, f_1 score) with A1 taken as ground truth

        A2: csc_matrix  # pixels x # of components
            ROIs from session 2 aligned to session 1

    """

    #    if 'csc_matrix' not in str(type(A1)):
    #        A1 = scipy.sparse.csc_matrix(A1)
    #    if 'csc_matrix' not in str(type(A2)):
    #        A2 = scipy.sparse.csc_matrix(A2)

    if 'ndarray' not in str(type(A1)):
        A1 = A1.toarray()
    if 'ndarray' not in str(type(A2)):
        A2 = A2.toarray()

    if template1 is None or template2 is None:
        align_flag = False

    x_grid, y_grid = np.meshgrid(np.arange(0., dims[1]).astype(np.float32), np.arange(0., dims[0]).astype(np.float32))

    if align_flag:     # first align ROIs from session 2 to the template from session 1
        template1 -= template1.min()
        template1 /= template1.max()
        template2 -= template2.min()
        template2 /= template2.max()

        if use_opt_flow:
            template1_norm = np.uint8(template1 * (template1 > 0) * 255)
            template2_norm = np.uint8(template2 * (template2 > 0) * 255)
            flow = cv2.calcOpticalFlowFarneback(np.uint8(template1_norm * 255), np.uint8(template2_norm * 255), None,
                                                0.5, 3, 128, 3, 7, 1.5, 0)
            x_remap = (flow[:, :, 0] + x_grid).astype(np.float32)
            y_remap = (flow[:, :, 1] + y_grid).astype(np.float32)

        else:
            template2, shifts, _, xy_grid = tile_and_correct(template2,
                                                             template1 - template1.min(),
                                                             [int(dims[0] / 4), int(dims[1] / 4)], [16, 16], [10, 10],
                                                             add_to_movie=template2.min(),
                                                             shifts_opencv=True)

            dims_grid = tuple(np.max(np.stack(xy_grid, axis=0), axis=0) - np.min(np.stack(xy_grid, axis=0), axis=0) + 1)
            _sh_ = np.stack(shifts, axis=0)
            shifts_x = np.reshape(_sh_[:, 1], dims_grid, order='C').astype(np.float32)
            shifts_y = np.reshape(_sh_[:, 0], dims_grid, order='C').astype(np.float32)

            x_remap = (-np.resize(shifts_x, dims) + x_grid).astype(np.float32)
            y_remap = (-np.resize(shifts_y, dims) + y_grid).astype(np.float32)

        A_2t = np.reshape(A2, dims + (-1,), order='F').transpose(2, 0, 1)
        A2 = np.stack([cv2.remap(img.astype(np.float32), x_remap, y_remap, cv2.INTER_NEAREST) for img in A_2t], axis=0)
        A2 = np.reshape(A2.transpose(1, 2, 0), (A1.shape[0], A_2t.shape[0]), order='F')

    A1 = np.stack([a * (a > max_thr * a.max()) for a in A1.T]).T
    A2 = np.stack([a * (a > max_thr * a.max()) for a in A2.T]).T

    if D is None:
        if 'csc_matrix' not in str(type(A1)):
            A1 = scipy.sparse.csc_matrix(A1)
        if 'csc_matrix' not in str(type(A2)):
            A2 = scipy.sparse.csc_matrix(A2)

        cm_1 = com(A1, dims[0], dims[1])
        cm_2 = com(A2, dims[0], dims[1])
        A1_tr = (A1 > 0).astype(float)
        A2_tr = (A2 > 0).astype(float)
        D = distance_masks([A1_tr, A2_tr], [cm_1, cm_2], max_dist, enclosed_thr=enclosed_thr)

    matches, costs = find_matches(D, print_assignment=print_assignment)
    matches = matches[0]
    costs = costs[0]

    #%% store indices

    idx_tp = np.where(np.array(costs) < thresh_cost)[0]
    if len(idx_tp) > 0:
        matched_ROIs1 = matches[0][idx_tp]     # ground truth
        matched_ROIs2 = matches[1][idx_tp]     # algorithm - comp
        non_matched1 = np.setdiff1d(list(range(D[0].shape[0])), matches[0][idx_tp])
        non_matched2 = np.setdiff1d(list(range(D[0].shape[1])), matches[1][idx_tp])
        TP = np.sum(np.array(costs) < thresh_cost) * 1.
    else:
        TP = 0.
        plot_results = False
        matched_ROIs1 = []
        matched_ROIs2 = []
        non_matched1 = list(range(D[0].shape[0]))
        non_matched2 = list(range(D[0].shape[1]))

    #%% compute precision and recall

    FN = D[0].shape[0] - TP
    FP = D[0].shape[1] - TP
    TN = 0

    performance = dict()
    performance['recall'] = old_div(TP, (TP + FN))
    performance['precision'] = old_div(TP, (TP + FP))
    performance['accuracy'] = old_div((TP + TN), (TP + FP + FN + TN))
    performance['f1_score'] = 2 * TP / (2 * TP + FP + FN)
    logging.info(performance)

    if plot_results:
        if Cn is None:
            if template1 is not None:
                Cn = template1
            elif template2 is not None:
                Cn = template2
            else:
                Cn = np.reshape(A1.sum(1) + A2.sum(1), dims, order='F')

        masks_1 = np.reshape(A1.toarray(), dims + (-1,), order='F').transpose(2, 0, 1)
        masks_2 = np.reshape(A2.toarray(), dims + (-1,), order='F').transpose(2, 0, 1)
        #        try : #Plotting function
        level = 0.98
        pl.rcParams['pdf.fonttype'] = 42
        font = {'family': 'Myriad Pro', 'weight': 'regular', 'size': 10}
        pl.rc('font', **font)
        lp, hp = np.nanpercentile(Cn, [5, 95])
        pl.subplot(1, 2, 1)
        pl.imshow(Cn, vmin=lp, vmax=hp, cmap=cmap)
        [pl.contour(norm_nrg(mm), levels=[level], colors='w', linewidths=1) for mm in masks_1[matched_ROIs1]]
        [pl.contour(norm_nrg(mm), levels=[level], colors='r', linewidths=1) for mm in masks_2[matched_ROIs2]]
        pl.title('Matches')
        pl.axis('off')
        pl.subplot(1, 2, 2)
        pl.imshow(Cn, vmin=lp, vmax=hp, cmap=cmap)
        [pl.contour(norm_nrg(mm), levels=[level], colors='w', linewidths=1) for mm in masks_1[non_matched1]]
        [pl.contour(norm_nrg(mm), levels=[level], colors='r', linewidths=1) for mm in masks_2[non_matched2]]
        pl.title('Mismatches')
        pl.axis('off')


#        except Exception as e:
#            logging.warning("not able to plot precision recall usually because we are on travis")
#            logging.warning(e)

    return matched_ROIs1, matched_ROIs2, non_matched1, non_matched2, performance, A2


def register_multisession(A,
                          dims,
                          templates=[None],
                          align_flag=True,
                          max_thr=0,
                          use_opt_flow=True,
                          thresh_cost=.7,
                          max_dist=10,
                          enclosed_thr=None):
    """
    Register ROIs across multiple sessions using an intersection over union metric
    and the Hungarian algorithm for optimal matching. Registration occurs by 
    aligning session 1 to session 2, keeping the union of the matched and 
    non-matched components to register with session 3 and so on.

    Args:
        A: list of ndarray or csc_matrix matrices # pixels x # of components
           ROIs from each session

        dims: list or tuple
            dimensionality of the FOV

        template: list of ndarray matrices of size dims
            templates from each session

        align_flag: bool
            align the templates before matching

        max_thr: scalar
            max threshold parameter before binarization    

        use_opt_flow: bool
            use dense optical flow to align templates

        thresh_cost: scalar
            maximum distance considered

        max_dist: scalar
            max distance between centroids

        enclosed_thr: float
            if not None set distance to at most the specified value when ground 
            truth is a subset of inferred

    Returns:
        A_union: csc_matrix # pixels x # of total distinct components
            union of all kept ROIs 

        assignments: ndarray int of size # of total distinct components x # sessions
            element [i,j] = k if component k from session j is mapped to component
            i in the A_union matrix. If there is no much the value is NaN

        matchings: list of lists
            matchings[i][j] = k means that component j from session i is represented
            by component k in A_union

    """

    n_sessions = len(A)
    templates = list(templates)
    if len(templates) == 1:
        templates = n_sessions * templates

    if n_sessions <= 1:
        raise Exception('number of sessions must be greater than 1')

    A = [a.toarray() if 'ndarray' not in str(type(a)) else a for a in A]

    A_union = A[0].copy()
    matchings = []
    matchings.append(list(range(A_union.shape[-1])))

    for sess in range(1, n_sessions):
        reg_results = register_ROIs(A[sess],
                                    A_union,
                                    dims,
                                    template1=templates[sess],
                                    template2=templates[sess - 1],
                                    align_flag=True,
                                    max_thr=max_thr,
                                    use_opt_flow=use_opt_flow,
                                    thresh_cost=thresh_cost,
                                    max_dist=max_dist,
                                    enclosed_thr=enclosed_thr)

        mat_sess, mat_un, nm_sess, nm_un, _, A2 = reg_results
        logging.info(len(mat_sess))
        A_union = A2.copy()
        A_union[:, mat_un] = A[sess][:, mat_sess]
        A_union = np.concatenate((A_union.toarray(), A[sess][:, nm_sess]), axis=1)
        new_match = np.zeros(A[sess].shape[-1], dtype=int)
        new_match[mat_sess] = mat_un
        new_match[nm_sess] = range(A2.shape[-1], A_union.shape[-1])
        matchings.append(new_match.tolist())

    assignments = np.empty((A_union.shape[-1], n_sessions)) * np.nan
    for sess in range(n_sessions):
        assignments[matchings[sess], sess] = range(len(matchings[sess]))

    return A_union, assignments, matchings


def extract_active_components(assignments, indices, only=True):
    """
    Computes the indices of components that were active in a specified set of 
    sessions. 

    Args:
        assignments: ndarray # of components X # of sessions
            assignments matrix returned by function register_multisession

        indices: list int
            set of sessions to look for active neurons. Session 1 corresponds to a
            pythonic index 0 etc

        only: bool
            If True return components that were active ONLY in these sessions and
            were inactive in all the others. If False components can be active
            in other sessions as well

    Returns:
        components: list int
            indices of components 

    """

    components = np.where(np.isnan(assignments[:, indices]).sum(-1) == 0)[0]

    if only:
        not_inds = list(np.setdiff1d(range(assignments.shape[-1]), indices))
        not_comps = np.where(np.isnan(assignments[:, not_inds]).sum(-1) == len(not_inds))[0]
        components = np.intersect1d(components, not_comps)

    return components


def norm_nrg(a_):

    a = a_.copy()
    dims = a.shape
    a = a.reshape(-1, order='F')
    indx = np.argsort(a, axis=None)[::-1]
    cumEn = np.cumsum(a.flatten()[indx]**2)
    cumEn /= cumEn[-1]
    a = np.zeros(np.prod(dims))
    a[indx] = cumEn
    return a.reshape(dims, order='F')


def distance_masks(M_s: List, cm_s: List[List], max_dist: float, enclosed_thr: Optional[float] = None) -> List:
    """
    Compute distance matrix based on an intersection over union metric. Matrix are compared in order,
    with matrix i compared with matrix i+1

    Args:
        M_s: tuples of 1-D arrays
            The thresholded A matrices (masks) to compare, output of threshold_components

        cm_s: list of list of 2-ples
            the centroids of the components in each M_s

        max_dist: float
            maximum distance among centroids allowed between components. This corresponds to a distance
            at which two components are surely disjoined

        enclosed_thr: float
            if not None set distance to at most the specified value when ground truth is a subset of inferred

    Returns:
        D_s: list of matrix distances

    Raises:
        Exception: 'Nan value produced. Error in inputs'

    """
    D_s = []

    for gt_comp, test_comp, cmgt_comp, cmtest_comp in zip(M_s[:-1], M_s[1:], cm_s[:-1], cm_s[1:]):

        # todo : better with a function that calls itself
        logging.info('New Pair **')
        # not to interfer with M_s
        gt_comp = gt_comp.copy()[:, :]
        test_comp = test_comp.copy()[:, :]

        # the number of components for each
        nb_gt = np.shape(gt_comp)[-1]
        nb_test = np.shape(test_comp)[-1]
        D = np.ones((nb_gt, nb_test))

        cmgt_comp = np.array(cmgt_comp)
        cmtest_comp = np.array(cmtest_comp)
        if enclosed_thr is not None:
            gt_val = gt_comp.T.dot(gt_comp).diagonal()
        for i in range(nb_gt):
            # for each components of gt
            k = gt_comp[:, np.repeat(i, nb_test)] + test_comp
            # k is correlation matrix of this neuron to every other of the test
            for j in range(nb_test):   # for each components on the tests
                dist = np.linalg.norm(cmgt_comp[i] - cmtest_comp[j])
                                       # we compute the distance of this one to the other ones
                if dist < max_dist:
                                       # union matrix of the i-th neuron to the jth one
                    union = k[:, j].sum()
                                       # we could have used OR for union and AND for intersection while converting
                                       # the matrice into real boolean before

                    # product of the two elements' matrices
                    # we multiply the boolean values from the jth omponent to the ith
                    intersection = np.array(gt_comp[:, i].T.dot(test_comp[:, j]).todense()).squeeze()

                    # if we don't have even a union this is pointless
                    if union > 0:

                        # intersection is removed from union since union contains twice the overlaping area
                        # having the values in this format 0-1 is helpfull for the hungarian algorithm that follows
                        D[i, j] = 1 - 1. * intersection / \
                            (union - intersection)
                        if enclosed_thr is not None:
                            if intersection == gt_val[j] or intersection == gt_val[i]:
                                D[i, j] = min(D[i, j], 0.5)
                    else:
                        D[i, j] = 1.

                    if np.isnan(D[i, j]):
                        raise Exception('Nan value produced. Error in inputs')
                else:
                    D[i, j] = 1

        D_s.append(D)
    return D_s


def find_matches(D_s, print_assignment: bool = False) -> Tuple[List, List]:
    # todo todocument

    matches = []
    costs = []
    t_start = time.time()
    for ii, D in enumerate(D_s):
        # we make a copy not to set changes in the original
        DD = D.copy()
        if np.sum(np.where(np.isnan(DD))) > 0:
            logging.error('Exception: Distance Matrix contains NaN, not allowed!')
            raise Exception('Distance Matrix contains NaN, not allowed!')

        # we do the hungarian
        indexes = linear_sum_assignment(DD)
        indexes2 = [(ind1, ind2) for ind1, ind2 in zip(indexes[0], indexes[1])]
        matches.append(indexes)
        DD = D.copy()
        total = []
        # we want to extract those informations from the hungarian algo
        for row, column in indexes2:
            value = DD[row, column]
            if print_assignment:
                logging.debug(('(%d, %d) -> %f' % (row, column, value)))
            total.append(value)
        logging.debug(('FOV: %d, shape: %d,%d total cost: %f' % (ii, DD.shape[0], DD.shape[1], np.sum(total))))
        logging.debug((time.time() - t_start))
        costs.append(total)
        # send back the results in the format we want
    return matches, costs


def link_neurons(matches: List[List[Tuple]],
                 costs: List[List],
                 max_cost: float = 0.6,
                 min_FOV_present: Optional[int] = None):
    """
    Link neurons from different FOVs given matches and costs obtained from the hungarian algorithm

    Args:
        matches: lists of list of tuple
            output of the find_matches function

        costs: list of lists of scalars
            cost associated to each match in matches

        max_cost: float
            maximum allowed value of the 1- intersection over union metric

        min_FOV_present: int
            number of FOVs that must consequently contain the neuron starting from 0. If none
            the neuro must be present in each FOV

    Returns:
        neurons: list of arrays representing the indices of neurons in each FOV

    """
    if min_FOV_present is None:
        min_FOV_present = len(matches)

    neurons = []
    num_neurons = 0
    num_chunks = len(matches) + 1
    for idx in range(len(matches[0][0])):
        neuron = []
        neuron.append(idx)
        for match, cost, _ in zip(matches, costs, list(range(1, num_chunks))):
            rows, cols = match
            m_neur = np.where(rows == neuron[-1])[0].squeeze()
            if m_neur.size > 0:
                if cost[m_neur] <= max_cost:
                    neuron.append(cols[m_neur])
                else:
                    break
            else:
                break
        if len(neuron) > min_FOV_present:
            num_neurons += 1
            neurons.append(neuron)

    neurons = np.array(neurons).T
    logging.info(('num_neurons:' + str(num_neurons)))
    return neurons


def nf_load_masks(file_name: str, dims: Tuple[int, ...]) -> np.array:
    # todo todocument

    # load the regions (training data only)
    with open(file_name) as f:
        regions = json.load(f)

    def tomask(coords):
        mask = np.zeros(dims)
        mask[list(zip(*coords))] = 1
        return mask

    masks = np.array([tomask(s['coordinates']) for s in regions])
    return masks


def nf_masks_to_json(binary_masks: np.ndarray, json_filename: str) -> List[Dict]:
    """
    Take as input a tensor of binary mask and produces json format for neurofinder

    Args:
        binary_masks: 3d ndarray (components x dimension 1  x dimension 2)

        json_filename: str

    Returns:
        regions: list of dict
            regions in neurofinder format

    """
    regions = []
    for m in binary_masks:
        coords = [[int(x), int(y)] for x, y in zip(*np.where(m))]
        regions.append({"coordinates": coords})

    with open(json_filename, 'w') as f:
        f.write(json.dumps(regions))

    return regions


def nf_masks_to_neurof_dict(binary_masks: np.ndarray, dataset_name: str) -> Dict[str, Any]:
    """
    Take as input a tensor of binary mask and produces dict format for neurofinder

    Args:
        binary_masks: 3d ndarray (components x dimension 1  x dimension 2)
        dataset_filename: name of the dataset

    Returns:
        dset: dict
            dataset in neurofinder format to be saved in json
    """

    regions = []
    for m in binary_masks:
        coords = [[int(x), int(y)] for x, y in zip(*np.where(m))]
        regions.append({"coordinates": coords})

    dset = {"regions": regions, "dataset": dataset_name}

    return dset


def nf_read_roi(fileobj) -> np.ndarray:
    '''
    points = read_roi(fileobj)
    Read ImageJ's ROI format

    Adapted from https://gist.github.com/luispedro/3437255
    '''
    # This is based on:
    # http://rsbweb.nih.gov/ij/developer/source/ij/io/RoiDecoder.java.html
    # http://rsbweb.nih.gov/ij/developer/source/ij/io/RoiEncoder.java.html

    # TODO: Use an enum
    #SPLINE_FIT = 1
    #DOUBLE_HEADED = 2
    #OUTLINE = 4
    #OVERLAY_LABELS = 8
    #OVERLAY_NAMES = 16
    #OVERLAY_BACKGROUNDS = 32
    #OVERLAY_BOLD = 64
    SUB_PIXEL_RESOLUTION = 128
    #DRAW_OFFSET = 256

    pos = [4]

    def get8():
        pos[0] += 1
        s = fileobj.read(1)
        if not s:
            raise IOError('readroi: Unexpected EOF')
        return ord(s)

    def get16():
        b0 = get8()
        b1 = get8()
        return (b0 << 8) | b1

    def get32():
        s0 = get16()
        s1 = get16()
        return (s0 << 16) | s1

    def getfloat():
        v = np.int32(get32())
        return v.view(np.float32)

    magic = fileobj.read(4)
    if magic != 'Iout':
        #        raise IOError('Magic number not found')
        logging.warning('Magic number not found')
    version = get16()

    # It seems that the roi type field occupies 2 Bytes, but only one is used

    roi_type = get8()
    # Discard second Byte:
    get8()

    #    if not (0 <= roi_type < 11):
    #        logging.error(('roireader: ROI type %s not supported' % roi_type))
    #
    #    if roi_type != 7:
    #
    #        logging.error(('roireader: ROI type %s not supported (!= 7)' % roi_type))

    top = get16()
    left = get16()
    bottom = get16()
    right = get16()
    n_coordinates = get16()

    x1 = getfloat()
    y1 = getfloat()
    x2 = getfloat()
    y2 = getfloat()
    stroke_width = get16()
    shape_roi_size = get32()
    stroke_color = get32()
    fill_color = get32()
    subtype = get16()
    if subtype != 0:
        raise ValueError('roireader: ROI subtype %s not supported (!= 0)' % subtype)
    options = get16()
    arrow_style = get8()
    arrow_head_size = get8()
    rect_arc_size = get16()
    position = get32()
    header2offset = get32()

    if options & SUB_PIXEL_RESOLUTION:
        getc = getfloat
        points = np.empty((n_coordinates, 2), dtype=np.float32)
    else:
        getc = get16
        points = np.empty((n_coordinates, 2), dtype=np.int16)
    points[:, 1] = [getc() for i in range(n_coordinates)]
    points[:, 0] = [getc() for i in range(n_coordinates)]
    points[:, 1] += left
    points[:, 0] += top
    points -= 1

    return points


def nf_read_roi_zip(fname: str, dims: Tuple[int, ...], return_names=False) -> np.array:
    # todo todocument

    with zipfile.ZipFile(fname) as zf:
        names = zf.namelist()
        coords = [nf_read_roi(zf.open(n)) for n in names]

    def tomask(coords):
        mask = np.zeros(dims)
        coords = np.array(coords)
        rr, cc = polygon(coords[:, 0] + 1, coords[:, 1] + 1)
        mask[rr, cc] = 1

        return mask

    masks = np.array([tomask(s - 1) for s in coords])
    if return_names:
        return masks, names
    else:
        return masks


def nf_merge_roi_zip(fnames: List[str], idx_to_keep: List[List], new_fold: str):
    """
    Create a zip file containing ROIs for ImageJ by combining elements from a list of ROI zip files

    Args:
        fnames: str
            list of zip files containing ImageJ rois

        idx_to_keep:   list of lists
            for each zip file index of elements to keep

        new_fold: str
            name of the output zip file (without .zip extension)

    """
    folders_rois = []
    files_to_keep = []
    # unzip the files and keep only the ones that are requested
    for fn, idx in zip(fnames, idx_to_keep):
        dirpath = tempfile.mkdtemp()
        folders_rois.append(dirpath)
        with zipfile.ZipFile(fn) as zf:
            name_rois = zf.namelist()
            logging.debug(len(name_rois))
        zip_ref = zipfile.ZipFile(fn, 'r')
        zip_ref.extractall(dirpath)
        files_to_keep.append([os.path.join(dirpath, ff) for ff in np.array(name_rois)[idx]])
        zip_ref.close()

    os.makedirs(new_fold)
    for fls in files_to_keep:
        for fl in fls:
            shutil.move(fl, new_fold)
    shutil.make_archive(new_fold, 'zip', new_fold)
    shutil.rmtree(new_fold)


def extract_binary_masks_blob(A,
                              neuron_radius: float,
                              dims: Tuple[int, ...],
                              num_std_threshold: int = 1,
                              minCircularity: float = 0.5,
                              minInertiaRatio: float = 0.2,
                              minConvexity: float = .8) -> Tuple[np.array, np.array, np.array]:
    """
    Function to extract masks from data. It will also perform a preliminary selectino of good masks based on criteria like shape and size

    Args:
        A: scipy.sparse matrix
            contains the components as outputed from the CNMF algorithm

        neuron_radius: float
            neuronal radius employed in the CNMF settings (gSiz)

        num_std_threshold: int
            number of times above iqr/1.349 (std estimator) the median to be considered as threshold for the component

        minCircularity: float
            parameter from cv2.SimpleBlobDetector

        minInertiaRatio: float
            parameter from cv2.SimpleBlobDetector

        minConvexity: float
            parameter from cv2.SimpleBlobDetector

    Returns:
        masks: np.array

        pos_examples:

        neg_examples:

    """
    params = cv2.SimpleBlobDetector_Params()
    params.minCircularity = minCircularity
    params.minInertiaRatio = minInertiaRatio
    params.minConvexity = minConvexity

    # Change thresholds
    params.blobColor = 255

    params.minThreshold = 0
    params.maxThreshold = 255
    params.thresholdStep = 3

    params.minArea = np.pi * ((neuron_radius * .75)**2)

    params.filterByColor = True
    params.filterByArea = True
    params.filterByCircularity = True
    params.filterByConvexity = True
    params.filterByInertia = True

    detector = cv2.SimpleBlobDetector_create(params)

    masks_ws = []
    pos_examples = []
    neg_examples = []

    for count, comp in enumerate(A.tocsc()[:].T):
        logging.debug(count)
        comp_d = np.array(comp.todense())
        gray_image = np.reshape(comp_d, dims, order='F')
        gray_image = (gray_image - np.min(gray_image)) / \
            (np.max(gray_image) - np.min(gray_image)) * 255
        gray_image = gray_image.astype(np.uint8)

        # segment using watershed
        markers = np.zeros_like(gray_image)
        elevation_map = sobel(gray_image)
        thr_1 = np.percentile(gray_image[gray_image > 0], 50)
        iqr = np.diff(np.percentile(gray_image[gray_image > 0], (25, 75)))
        thr_2 = thr_1 + num_std_threshold * iqr / 1.35
        markers[gray_image < thr_1] = 1
        markers[gray_image > thr_2] = 2
        edges = watershed(elevation_map, markers) - 1
        # only keep largest object
        label_objects, _ = ndi.label(edges)
        sizes = np.bincount(label_objects.ravel())

        if len(sizes) > 1:
            idx_largest = np.argmax(sizes[1:])
            edges = (label_objects == (1 + idx_largest))
            edges = ndi.binary_fill_holes(edges)
        else:
            logging.warning('empty component')
            edges = np.zeros_like(edges)

        masks_ws.append(edges)
        keypoints = detector.detect((edges * 200.).astype(np.uint8))

        if len(keypoints) > 0:
            pos_examples.append(count)
        else:
            neg_examples.append(count)

    return np.array(masks_ws), np.array(pos_examples), np.array(neg_examples)


def extract_binary_masks_blob_parallel(A,
                                       neuron_radius,
                                       dims,
                                       num_std_threshold=1,
                                       minCircularity=0.5,
                                       minInertiaRatio=0.2,
                                       minConvexity=.8,
                                       dview=None) -> Tuple[List, List, List]:
    # todo todocument

    pars = []
    for a in range(A.shape[-1]):
        pars.append([A[:, a], neuron_radius, dims, num_std_threshold, minCircularity, minInertiaRatio, minConvexity])
    if dview is not None:
        res = dview.map_sync(extract_binary_masks_blob_parallel_place_holder, pars)
    else:
        res = list(map(extract_binary_masks_blob_parallel_place_holder, pars))

    masks = []
    is_pos = []
    is_neg = []
    for r in res:
        masks.append(np.squeeze(r[0]))
        is_pos.append(r[1])
        is_neg.append(r[2])

    masks = np.dstack(masks).transpose([2, 0, 1])
    return masks, is_pos, is_neg


def extract_binary_masks_blob_parallel_place_holder(pars: Tuple) -> Tuple[Any, Any, Any]:
    A, neuron_radius, dims, num_std_threshold, _, minInertiaRatio, minConvexity = pars
    masks_ws, pos_examples, neg_examples = extract_binary_masks_blob(A,
                                                                     neuron_radius,
                                                                     dims,
                                                                     num_std_threshold=num_std_threshold,
                                                                     minCircularity=0.5,
                                                                     minInertiaRatio=minInertiaRatio,
                                                                     minConvexity=minConvexity)
    return masks_ws, len(pos_examples), len(neg_examples)


def extractROIsFromPCAICA(spcomps, numSTD=4, gaussiansigmax=2, gaussiansigmay=2,
                          thresh=None) -> Tuple[List[np.array], List]:
    """
    Given the spatial components output of the IPCA_stICA function extract possible regions of interest

    The algorithm estimates the significance of a components by thresholding the components after gaussian smoothing

    Args:
        spcomps: 3d array containing the spatial components

        numSTD: number of standard deviation above the mean of the spatial component to be considered signiificant
    """

    numcomps, _, _ = spcomps.shape

    allMasks = []
    maskgrouped = []
    for k in range(0, numcomps):
        comp = spcomps[k]
        comp = gaussian_filter(comp, [gaussiansigmay, gaussiansigmax])

        q75, q25 = np.percentile(comp, [75, 25])
        iqr = q75 - q25
        minCompValuePos = np.median(comp) + numSTD * iqr / 1.35
        minCompValueNeg = np.median(comp) - numSTD * iqr / 1.35

        # got both positive and negative large magnitude pixels
        if thresh is None:
            compabspos = comp * (comp > minCompValuePos) - \
                comp * (comp < minCompValueNeg)
        else:
            compabspos = comp * (comp > thresh) - comp * (comp < -thresh)

        labeledpos, n = label(compabspos > 0, np.ones((3, 3)))
        maskgrouped.append(labeledpos)
        for jj in range(1, n + 1):
            tmp_mask = np.asarray(labeledpos == jj)
            allMasks.append(tmp_mask)

    return allMasks, maskgrouped


def detect_duplicates_and_subsets(binary_masks,
                                  predictions=None,
                                  r_values=None,
                                  dist_thr: float = 0.1,
                                  min_dist=10,
                                  thresh_subset: float = 0.8):

    cm = [scipy.ndimage.center_of_mass(mm) for mm in binary_masks]
    sp_rois = scipy.sparse.csc_matrix(np.reshape(binary_masks, (binary_masks.shape[0], -1)).T)
    D = distance_masks([sp_rois, sp_rois], [cm, cm], min_dist)[0]
    np.fill_diagonal(D, 1)
    overlap = sp_rois.T.dot(sp_rois).toarray()
    sz = np.array(sp_rois.sum(0))
    logging.info(sz.shape)
    overlap = overlap / sz.T
    np.fill_diagonal(overlap, 0)
    # pairs of duplicate indices

    indices_orig = np.where((D < dist_thr) | ((overlap) >= thresh_subset))
    indices_orig = [(a, b) for a, b in zip(indices_orig[0], indices_orig[1])]

    use_max_area = False
    if predictions is not None:
        metric = predictions.squeeze()
    elif r_values is not None:
        metric = r_values.squeeze()
    else:
        metric = sz.squeeze()
        logging.debug('***** USING MAX AREA BY DEFAULT')

    overlap_tmp = overlap.copy() >= thresh_subset
    overlap_tmp = overlap_tmp * metric[:, None]

    max_idx = np.argmax(overlap_tmp)
    one, two = np.unravel_index(max_idx, overlap_tmp.shape)
    max_val = overlap_tmp[one, two]

    indices_to_keep: List = []
    indices_to_remove = []
    while max_val > 0:
        one, two = np.unravel_index(max_idx, overlap_tmp.shape)
        if metric[one] > metric[two]:
            #indices_to_keep.append(one)
            overlap_tmp[:, two] = 0
            overlap_tmp[two, :] = 0
            indices_to_remove.append(two)
            #if two in indices_to_keep:
            #    indices_to_keep.remove(two)
        else:
            overlap_tmp[:, one] = 0
            overlap_tmp[one, :] = 0
            indices_to_remove.append(one)
            #indices_to_keep.append(two)
            #if one in indices_to_keep:
            #    indices_to_keep.remove(one)

        max_idx = np.argmax(overlap_tmp)
        one, two = np.unravel_index(max_idx, overlap_tmp.shape)
        max_val = overlap_tmp[one, two]

    #indices_to_remove = np.setdiff1d(np.unique(indices_orig),indices_to_keep)
    indices_to_keep = np.setdiff1d(np.unique(indices_orig), indices_to_remove)

    #    if len(indices) > 0:
    #        if use_max_area:
    #            # if is to  deal with tie breaks in case of same area
    #            indices_keep = np.argmax([[overlap[sec, frst], overlap[frst, sec]]
    #                    for frst, sec in indices], 1)
    #            indices_remove = np.argmin([[overlap[sec, frst], overlap[frst, sec]]
    #                    for frst, sec in indices], 1)
    #
    #
    #        else: #use CNN
    #            indices_keep = np.argmin([[metric[sec], metric[frst]]
    #                for frst, sec in indices], 1)
    #            indices_remove = np.argmax([[metric[sec], metric[frst]]
    #                for frst, sec in indices], 1)
    #
    #        indices_keep = np.unique([elms[ik] for ik, elms in
    #                                      zip(indices_keep, indices)])
    #        indices_remove = np.unique([elms[ik] for ik, elms in
    #                                       zip(indices_remove, indices)])
    #
    #        multiple_appearance = np.intersect1d(indices_keep,indices_remove)
    #        for mapp in multiple_appearance:
    #            indices_remove.remove(mapp)
    #    else:
    #        indices_keep = []
    #        indices_remove = []
    #        indices_keep = []
    #        indices_remove = []

    return indices_orig, indices_to_keep, indices_to_remove, D, overlap


def detect_duplicates(file_name: str, dist_thr: float = 0.1, FOV: Tuple[int, ...] = (512, 512)) -> Tuple[List, List]:
    """
    Removes duplicate ROIs from file file_name

    Args:
        file_name:  .zip file with all rois

        dist_thr:   distance threshold for duplicate detection

        FOV:        dimensions of the FOV

    Returns:
        duplicates  : list of indices with duplicate entries

        ind_keep    : list of kept indices

    """
    rois = nf_read_roi_zip(file_name, FOV)
    cm = [scipy.ndimage.center_of_mass(mm) for mm in rois]
    sp_rois = scipy.sparse.csc_matrix(np.reshape(rois, (rois.shape[0], np.prod(FOV))).T)
    D = distance_masks([sp_rois, sp_rois], [cm, cm], 10)[0]
    np.fill_diagonal(D, 1)
    indices = np.where(D < dist_thr)   # pairs of duplicate indices

    ind = list(np.unique(indices[1][indices[1] > indices[0]]))
    ind_keep = list(set(range(D.shape[0])) - set(ind))
    duplicates = list(np.unique(np.concatenate((indices[0], indices[1]))))

    return duplicates, ind_keep<|MERGE_RESOLUTION|>--- conflicted
+++ resolved
@@ -300,15 +300,8 @@
             ses_2 = mpatches.Patch(color='yellow', label=labels[1])
             pl.subplot(1, 2, 1)
             pl.imshow(Cn, vmin=lp, vmax=hp, cmap=cmap)
-<<<<<<< HEAD
-            [pl.contour(norm_nrg(mm), levels=[level], colors='y', linewidths=1)
-             for mm in masks_comp[idx_tp_comp]]
-            [pl.contour(norm_nrg(mm), levels=[level], colors='r',
-                        linewidths=1) for mm in masks_gt[idx_tp_gt]]
-=======
             [pl.contour(norm_nrg(mm), levels=[level], colors='w', linewidths=1) for mm in masks_comp[idx_tp_comp]]
             [pl.contour(norm_nrg(mm), levels=[level], colors='r', linewidths=1) for mm in masks_gt[idx_tp_gt]]
->>>>>>> 7148a1c5
             if labels is None:
                 pl.title('MATCHES')
             else:
@@ -318,15 +311,8 @@
             pl.axis('off')
             pl.subplot(1, 2, 2)
             pl.imshow(Cn, vmin=lp, vmax=hp, cmap=cmap)
-<<<<<<< HEAD
-            [pl.contour(norm_nrg(mm), levels=[level], colors='y', linewidths=1)
-             for mm in masks_comp[idx_fp_comp]]
-            [pl.contour(norm_nrg(mm), levels=[level], colors='r',
-                        linewidths=1) for mm in masks_gt[idx_fn_gt]]
-=======
             [pl.contour(norm_nrg(mm), levels=[level], colors='w', linewidths=1) for mm in masks_comp[idx_fp_comp]]
             [pl.contour(norm_nrg(mm), levels=[level], colors='r', linewidths=1) for mm in masks_gt[idx_fn_gt]]
->>>>>>> 7148a1c5
             if labels is None:
                 pl.title('FALSE POSITIVE (w), FALSE NEGATIVE (r)')
             else:
