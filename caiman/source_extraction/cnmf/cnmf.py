--- conflicted
+++ resolved
@@ -44,11 +44,8 @@
 from .merging import merge_components
 from .params import CNMFParams
 from .pre_processing import preprocess_data
-<<<<<<< HEAD
-=======
 from .initialization import initialize_components, imblur, downscale, compute_W
 from .merging import merge_components
->>>>>>> 18fc5343
 from .spatial import update_spatial_components
 from .temporal import update_temporal_components, constrained_foopsi_parallel
 from .utilities import update_order
@@ -348,11 +345,7 @@
         self.mmap_file = fname_new
         return self.fit(images, indeces=indeces)
 
-<<<<<<< HEAD
     def refit(self, images, dview=None):
-=======
-    def refit(self, images):
->>>>>>> 18fc5343
         """
         Refits the data using CNMF initialized from a previous interation
         :param images:
@@ -360,12 +353,7 @@
             a new CNMF object
         """
         from copy import deepcopy
-        cnm = CNMF(self.params.patch['n_processes'], params=self.params)
-<<<<<<< HEAD
-        cnm.dview = dview
-=======
-        cnm.dview = self.dview
->>>>>>> 18fc5343
+        cnm = CNMF(self.params.patch['n_processes'], params=self.params, dview=dview)
         cnm.params.patch['rf'] = None
         estimates = deepcopy(self.estimates)
         estimates.select_components(use_object=True)
