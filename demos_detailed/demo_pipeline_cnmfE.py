#!/usr/bin/env python
from __future__ import division
from __future__ import print_function
from builtins import zip
from builtins import str
from builtins import map
from builtins import range
from past.utils import old_div
try:
    get_ipython().magic(u'load_ext autoreload')
    get_ipython().magic(u'autoreload 2')
except:
    print('Not IPYTHON')

import numpy as np
import matplotlib.pyplot as plt
import caiman as cm
from caiman.source_extraction import cnmf
from caiman.utils.utils import download_demo
from caiman.utils.visualization import inspect_correlation_pnr
from caiman.components_evaluation import estimate_components_quality_auto
from caiman.motion_correction import motion_correct_oneP_rigid,motion_correct_oneP_nonrigid
import os
#%% Set parameters
fnames = ['data_endoscope.tif']
frate = 10  # movie frame rate
gSig = 3   # gaussian width of a 2D gaussian kernel, which approximates a neuron
gSiz = 10  # average diameter of a neuron
do_motion_correction_nonrigid = True
do_motion_correction_rigid = False # in this case it will also save a rigid motion corrected movie
#%% start the cluster
try:
    dview.terminate()  # stop it if it was running
except:
    pass

c, dview, n_processes = cm.cluster.setup_cluster(backend='local',  # use this one
                                                 n_processes=24,  # number of process to use, if you go out of memory try to reduce this one
                                                 single_thread=False)

#%% download demo file
base_folder = './example_movies/'
download_demo(fnames[0])
fnames = [os.path.abspath(os.path.join(base_folder, fnames[0]))]
filename_reorder = fnames

#%% motion correction
if do_motion_correction_nonrigid or do_motion_correction_rigid:
    # do motion correction rigid
    mc = motion_correct_oneP_rigid(fnames,                        # name of file to motion correct
                                   # size of filter, xhange this one if
                                   # algorithm does not work
                                   gSig_filt=[gSig] * 2,
                                   # maximum shifts allowed in each direction
                                   max_shifts=[5, 5],
                                   dview=dview,
<<<<<<< HEAD
                                   # number of chunks for parallelizing motion
                                   # correction (remember that it should hold
                                   #length_movie/num_splits_to_process_rig>100)
                                   # whether to save movie in memory mapped format
=======
                                   # number of chunks for parallelizing motion correction (remember that it should hold that length_movie/num_splits_to_process_rig>100)
>>>>>>> 950d915d
                                   splits_rig=10,
                                   save_movie=not(do_motion_correction_nonrigid)
                                   )

    new_templ = mc.total_template_rig

    plt.subplot(1, 2, 1)
    plt.imshow(new_templ)  # % plot template
    plt.subplot(1, 2, 2)
    plt.plot(mc.shifts_rig)  # % plot rigid shifts
    plt.legend(['x shifts', 'y shifts'])
    plt.xlabel('frames')
    plt.ylabel('pixels')

<<<<<<< HEAD
    # borders to eliminate from movie because of motion correction
    bord_px = np.ceil(np.max(mc.shifts_rig)).astype(np.int)
=======
    bord_px = np.ceil(np.max(mc.shifts_rig)).astype(np.int)     #borders to eliminate from movie because of motion correction
>>>>>>> 950d915d
    filename_reorder = mc.fname_tot_rig

    # do motion correction nonrigid
    if do_motion_correction_nonrigid:
        mc = motion_correct_oneP_nonrigid(
                          fnames,# name of file to motion correct
                          # size of filter, change this one if
                          # algorithm does not work
                          gSig_filt=[gSig] * 2,
                          max_shifts=[5, 5], # maximum shifts allowed in each direction
                          # start a new patch for pw-rigid
                          # motion correction every x pixels
                          strides=(48, 48),
                          # overlap between pathes (size of
                          # patch strides+overlaps)
                          overlaps=(24, 24),
                          splits_els=10,
                          # number of chunks for parallelizing
                          # motion correction (remember that it
                          # should hold that
                          # length_movie/num_splits_to_process_rig>100)
                          upsample_factor_grid=4,
                          # upsample factor to avoid smearing
                          # when merging patches
                          max_deviation_rigid=3,
                          # maximum deviation allowed for patch
                          # with respect to rigid shifts
                          dview=dview,
                          splits_rig=None,
                          save_movie=True,
                          # whether to save movie in memory
                          # mapped format
                          new_templ=new_templ
                          # template to initialize motion correction
                          )

        filename_reorder = mc.fname_tot_els
        bord_px = np.ceil(
            np.maximum(np.max(np.abs(mc.x_shifts_els)),
                       np.max(np.abs(mc.y_shifts_els)))).astype(np.int)

# create memory mappable file in the right order on the hard drive (C order)
fname_new = cm.save_memmap_each(
    filename_reorder,
    base_name='memmap_',
    order='C',
    border_to_0=bord_px,
    dview=dview)
fname_new = cm.save_memmap_join(fname_new, base_name='memmap_', dview=dview)


# load memory mappable file
Yr, dims, T = cm.load_memmap(fname_new)
Y = Yr.T.reshape((T,) + dims, order='F')
#%% compute some summary images (correlation and peak to noise)
# change swap dim if output looks weird, it is a problem with tiffile
cn_filter, pnr = cm.summary_images.correlation_pnr(
    Y, gSig=gSig, swap_dim=False)
#%% inspect the summary images and set the parameters
inspect_correlation_pnr(cn_filter, pnr)
#%%
min_corr = .8  # min correlation of peak (from correlation image)
min_pnr = 10  # min peak to noise ratio
min_SNR = 3  # adaptive way to set threshold on the transient size
# threshold on space consistency (if you lower more components will be accepted, potentially with worst quality)
r_values_min = 0.85
decay_time = 0.4  # decay time of transients/indocator
#%%
cnm = cnmf.CNMF(n_processes=n_processes,
                method_init='corr_pnr',                 # use this for 1 photon
                k=70,                                   # neurons per patch
                gSig=(3, 3),                            # half size of neuron
                gSiz=(10, 10),                          # in general 3*gSig+1
                merge_thresh=.8,                        # threshold for merging
                p=1,                                    # order of autoregressive process to fit
                dview=dview,                            # if None it will run on a single thread
<<<<<<< HEAD
                tsub=2,                                 # downsampling factor in time for initialization, increase if you have memory problems
                ssub=2,                                 # downsampling factor in space for initialization, increase if you have memory problems
                Ain=None,                               # if you want to initialize with some preselcted components you can pass them here as boolean vectors
                rf=(40, 40),                            # half size of the patch (final patch will be 100x100)
                stride=(20, 20),                        # overlap among patches (keep it at least large as 4 times the neuron size)
                only_init_patch=True,                   # just leave it as is
                gnb=16,                                 # number of background components
                nb_patch=16,                            # number of background components per patch
                method_deconvolution='oasis',           # could use 'cvxpy' alternatively
                low_rank_background=True,               # leave as is
                update_background_components=True,      # sometimes setting to False improve the results
=======
                # downsampling factor in time for initialization, increase if you have memory problems
                tsub=2,
                # downsampling factor in space for initialization, increase if you have memory problems
                ssub=2,
                # if you want to initialize with some preselcted components you can pass them here as boolean vectors
                Ain=None,
                # half size of the patch (final patch will be 100x100)
                rf=(40, 40),
                # overlap among patches (keep it at least large as 4 times the neuron size)
                stride=(20, 20),
                only_init_patch=True,                   # just leave it as is
                gnb=16,                                 # number of background components
                nb_patch=16,                            # number of background components per patch
                method_deconvolution='oasis',  # could use 'cvxpy' alternatively
                low_rank_background=True,  # leave as is
                # sometimes setting to False improve the results
                update_background_components=True,
>>>>>>> 950d915d
                min_corr=min_corr,                      # min peak value from correlation image
                min_pnr=min_pnr,                        # min peak to noise ration from PNR image
                normalize_init=False,                   # just leave as is
                center_psf=True,                        # leave as is for 1 photon
                del_duplicates=True,                    # whether to remove duplicates from initialization
                border_pix = bord_px)                   # number of pixels to not consider in the borders
<<<<<<< HEAD

cnm.fit(Y)

# %% DISCARD LOW QUALITY COMPONENTS
idx_components, idx_components_bad, comp_SNR, comp_SNR_delta, r_values, pred_CNN = estimate_components_quality_auto(
=======
cnm.fit(Y)

# %% DISCARD LOW QUALITY COMPONENTS
idx_components, idx_components_bad, comp_SNR, r_values, pred_CNN = estimate_components_quality_auto(
>>>>>>> 950d915d
                            Y, cnm.A, cnm.C, cnm.b, cnm.f, cnm.YrA, frate,
                            decay_time, gSig, dims, dview = dview,
                            min_SNR=min_SNR, r_values_min = r_values_min, use_cnn = False)

print(' ***** ')
print((len(cnm.C)))
print((len(idx_components)))
#%% PLOT ALL COMPONENTS
crd = cm.utils.visualization.plot_contours(cnm.A, cn_filter, thr=.8, vmax=0.99)
#%% PLOT ONLY GOOD QUALITY COMPONENTS
<<<<<<< HEAD
crd = cm.utils.visualization.plot_contours(cnm.A.tocsc()[:,idx_components], cn_filter, thr=.8, vmax=0.99)
#%% PLOT ONLY BAD QUALITY COMPONENTS
crd = cm.utils.visualization.plot_contours(cnm.A.tocsc()[:,idx_components_bad], cn_filter, thr=.8, vmax=0.99)
=======
crd = cm.utils.visualization.plot_contours(
    cnm.A.tocsc()[:, idx_components], cn_filter, thr=.8, vmax=0.95)
#%% PLOT ONLY BAD QUALITY COMPONENTS
crd = cm.utils.visualization.plot_contours(
    cnm.A.tocsc()[:, idx_components_bad], cn_filter, thr=.8, vmax=0.95)
>>>>>>> 950d915d

#%% VISUALIZE IN DETAILS COMPONENTS
cm.utils.visualization.view_patches_bar(Yr, cnm.A[:, idx_components], cnm.C[idx_components], cnm.b, cnm.f,
                                        dims[0], dims[1], YrA=cnm.YrA[idx_components], img=cn_filter)

#%%
cm.stop_server(dview=dview)
#%% denoised movie
cm.movie(np.reshape(cnm.A.tocsc()[:, idx_components].dot(cnm.C[idx_components]) + cnm.b.dot(
    cnm.f), dims + (-1,), order='F').transpose(2, 0, 1)).play(magnification=3, gain=1.)
#%% only neurons
cm.movie(np.reshape(cnm.A.tocsc()[:, idx_components].dot(
    cnm.C[idx_components]), dims + (-1,), order='F').transpose(2, 0, 1)).play(magnification=3, gain=10.)
#%% only the background
cm.movie(np.reshape(cnm.b.dot(cnm.f), dims + (-1,),
                    order='F').transpose(2, 0, 1)).play(magnification=3, gain=1.)
#%% residuals
cm.movie(np.array(Y) - np.reshape(cnm.A.tocsc()[:, :].dot(cnm.C[:]) + cnm.b.dot(
    cnm.f), dims + (-1,), order='F').transpose(2, 0, 1)).play(magnification=3, gain=10., fr=10)
#%% eventuall, you can rerun the algorithm on the residuals
plt.imshow(cm.movie(np.array(Y) - np.reshape(cnm.A.tocsc()[:, :].dot(cnm.C[:]) + cnm.b.dot(
    cnm.f), dims + (-1,), order='F').transpose(2, 0, 1)).local_correlations(swap_dim=False))<|MERGE_RESOLUTION|>--- conflicted
+++ resolved
@@ -54,14 +54,7 @@
                                    # maximum shifts allowed in each direction
                                    max_shifts=[5, 5],
                                    dview=dview,
-<<<<<<< HEAD
-                                   # number of chunks for parallelizing motion
-                                   # correction (remember that it should hold
-                                   #length_movie/num_splits_to_process_rig>100)
-                                   # whether to save movie in memory mapped format
-=======
                                    # number of chunks for parallelizing motion correction (remember that it should hold that length_movie/num_splits_to_process_rig>100)
->>>>>>> 950d915d
                                    splits_rig=10,
                                    save_movie=not(do_motion_correction_nonrigid)
                                    )
@@ -76,12 +69,7 @@
     plt.xlabel('frames')
     plt.ylabel('pixels')
 
-<<<<<<< HEAD
-    # borders to eliminate from movie because of motion correction
-    bord_px = np.ceil(np.max(mc.shifts_rig)).astype(np.int)
-=======
     bord_px = np.ceil(np.max(mc.shifts_rig)).astype(np.int)     #borders to eliminate from movie because of motion correction
->>>>>>> 950d915d
     filename_reorder = mc.fname_tot_rig
 
     # do motion correction nonrigid
@@ -158,19 +146,6 @@
                 merge_thresh=.8,                        # threshold for merging
                 p=1,                                    # order of autoregressive process to fit
                 dview=dview,                            # if None it will run on a single thread
-<<<<<<< HEAD
-                tsub=2,                                 # downsampling factor in time for initialization, increase if you have memory problems
-                ssub=2,                                 # downsampling factor in space for initialization, increase if you have memory problems
-                Ain=None,                               # if you want to initialize with some preselcted components you can pass them here as boolean vectors
-                rf=(40, 40),                            # half size of the patch (final patch will be 100x100)
-                stride=(20, 20),                        # overlap among patches (keep it at least large as 4 times the neuron size)
-                only_init_patch=True,                   # just leave it as is
-                gnb=16,                                 # number of background components
-                nb_patch=16,                            # number of background components per patch
-                method_deconvolution='oasis',           # could use 'cvxpy' alternatively
-                low_rank_background=True,               # leave as is
-                update_background_components=True,      # sometimes setting to False improve the results
-=======
                 # downsampling factor in time for initialization, increase if you have memory problems
                 tsub=2,
                 # downsampling factor in space for initialization, increase if you have memory problems
@@ -188,25 +163,16 @@
                 low_rank_background=True,  # leave as is
                 # sometimes setting to False improve the results
                 update_background_components=True,
->>>>>>> 950d915d
                 min_corr=min_corr,                      # min peak value from correlation image
                 min_pnr=min_pnr,                        # min peak to noise ration from PNR image
                 normalize_init=False,                   # just leave as is
                 center_psf=True,                        # leave as is for 1 photon
                 del_duplicates=True,                    # whether to remove duplicates from initialization
                 border_pix = bord_px)                   # number of pixels to not consider in the borders
-<<<<<<< HEAD
-
-cnm.fit(Y)
-
-# %% DISCARD LOW QUALITY COMPONENTS
-idx_components, idx_components_bad, comp_SNR, comp_SNR_delta, r_values, pred_CNN = estimate_components_quality_auto(
-=======
 cnm.fit(Y)
 
 # %% DISCARD LOW QUALITY COMPONENTS
 idx_components, idx_components_bad, comp_SNR, r_values, pred_CNN = estimate_components_quality_auto(
->>>>>>> 950d915d
                             Y, cnm.A, cnm.C, cnm.b, cnm.f, cnm.YrA, frate,
                             decay_time, gSig, dims, dview = dview,
                             min_SNR=min_SNR, r_values_min = r_values_min, use_cnn = False)
@@ -217,17 +183,11 @@
 #%% PLOT ALL COMPONENTS
 crd = cm.utils.visualization.plot_contours(cnm.A, cn_filter, thr=.8, vmax=0.99)
 #%% PLOT ONLY GOOD QUALITY COMPONENTS
-<<<<<<< HEAD
-crd = cm.utils.visualization.plot_contours(cnm.A.tocsc()[:,idx_components], cn_filter, thr=.8, vmax=0.99)
-#%% PLOT ONLY BAD QUALITY COMPONENTS
-crd = cm.utils.visualization.plot_contours(cnm.A.tocsc()[:,idx_components_bad], cn_filter, thr=.8, vmax=0.99)
-=======
 crd = cm.utils.visualization.plot_contours(
     cnm.A.tocsc()[:, idx_components], cn_filter, thr=.8, vmax=0.95)
 #%% PLOT ONLY BAD QUALITY COMPONENTS
 crd = cm.utils.visualization.plot_contours(
     cnm.A.tocsc()[:, idx_components_bad], cn_filter, thr=.8, vmax=0.95)
->>>>>>> 950d915d
 
 #%% VISUALIZE IN DETAILS COMPONENTS
 cm.utils.visualization.view_patches_bar(Yr, cnm.A[:, idx_components], cnm.C[idx_components], cnm.b, cnm.f,
