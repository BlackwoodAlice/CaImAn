--- conflicted
+++ resolved
@@ -496,11 +496,7 @@
  "metadata": {
   "anaconda-cloud": {},
   "kernelspec": {
-<<<<<<< HEAD
-   "display_name": "Python 3",
-=======
    "display_name": "Python [conda env:caiman-nwb] *",
->>>>>>> a9bfad98
    "language": "python",
    "name": "conda-env-caiman-nwb-py"
   },
